--- conflicted
+++ resolved
@@ -33,17 +33,10 @@
       run: ls -l readme.md
 
     - name: Install dependencies
-      run: |
-        poetry install --with dev --verbose
+      run: poetry install --with dev --verbose
 
-<<<<<<< HEAD
     - name: Ruff Linting and Formatting Check  
       run: poetry run ruff check ./src/anonymizer/ --fix
-=======
-    - name: Ruff Linting and Formatting
-      run: |
-        poetry run ruff check src/anonymizer      
->>>>>>> f038d5cd
 
     - name: Run Unit Tests
       env:
